--- conflicted
+++ resolved
@@ -107,41 +107,16 @@
     col_pixels[:, :, 3] = 1.0
 
     for drone_idx, track in enumerate(samples):
-<<<<<<< HEAD
-        for frame_idx, row in enumerate(track):
-            nx = (row["x"] - pos_min[0]) / rx
-            ny = (row["y"] - pos_min[1]) / ry
-            nz = (row["z"] - pos_min[2]) / rz
-
-            cr = row.get("r", 0.0)/ 255.0
-            cg = row.get("g", 0.0)/ 255.0
-            cb = row.get("b", 0.0)/ 255.0
-
-            idx = (drone_idx * frame_count + frame_idx) * 4
-            pos_pixels[idx + 0] = nx
-            pos_pixels[idx + 1] = ny
-            pos_pixels[idx + 2] = nz
-            pos_pixels[idx + 3] = 1.0
-
-            col_pixels[idx + 0] = cr
-            col_pixels[idx + 1] = cg
-            col_pixels[idx + 2] = cb
-            col_pixels[idx + 3] = 1.0
-
-    pos_img.pixels[:] = pos_pixels
-    col_img.pixels[:] = col_pixels
-=======
         pos_pixels[drone_idx, :, 0] = (track["x"] - pos_min[0]) / rx
         pos_pixels[drone_idx, :, 1] = (track["y"] - pos_min[1]) / ry
         pos_pixels[drone_idx, :, 2] = (track["z"] - pos_min[2]) / rz
 
-        col_pixels[drone_idx, :, 0] = _normalize_color_values(track["r"])
-        col_pixels[drone_idx, :, 1] = _normalize_color_values(track["g"])
-        col_pixels[drone_idx, :, 2] = _normalize_color_values(track["b"])
+        col_pixels[drone_idx, :, 0] = _normalize_color_values(track["r"]/ 255.0)
+        col_pixels[drone_idx, :, 1] = _normalize_color_values(track["g"]/ 255.0)
+        col_pixels[drone_idx, :, 2] = _normalize_color_values(track["b"]/ 255.0)
 
     pos_img.pixels[:] = pos_pixels.ravel()
     col_img.pixels[:] = col_pixels.ravel()
->>>>>>> 4bece71e
 
     return pos_img, col_img, pos_min, pos_max, duration, drone_count
 
