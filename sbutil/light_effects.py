--- conflicted
+++ resolved
@@ -719,8 +719,6 @@
         name = f"{getattr(obj, 'name', 'Object')}Action"
         obj.animation_data.action = bpy.data.actions.new(name=name)
 
-
-<<<<<<< HEAD
 def _set_color_keyframe(obj, color, frame):
     """Assign ``color`` to the object's material or the object itself."""
 
@@ -729,13 +727,6 @@
     material = _get_primary_material(obj)
     if material is not None and _set_material_color_keyframe(material, color, frame):
         return True
-
-=======
-def _set_object_color_keyframe(obj, color, frame):
-    """Assign ``color`` to the object itself and insert a keyframe."""
-
-    color = _clamp_color(color)
->>>>>>> 5ae2edab
     _ensure_action_exists(obj)
     obj.color = color
     obj.keyframe_insert("color", frame=frame)
@@ -2723,15 +2714,7 @@
                 for obj, base_color, color in zip(drones, base_colors, colors):
                     if not _color_changed(base_color, color):
                         continue
-<<<<<<< HEAD
                     if _set_color_keyframe(obj, color, frame):
-=======
-                    material = _get_primary_material(obj)
-                    if material is not None and _set_material_color_keyframe(material, color, frame):
-                        inserted = True
-                        continue
-                    if _set_object_color_keyframe(obj, color, frame):
->>>>>>> 5ae2edab
                         inserted = True
             return inserted
         finally:
