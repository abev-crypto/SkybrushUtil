--- conflicted
+++ resolved
@@ -6040,17 +6040,11 @@
                     mapping = storyboard.get_mapping_at_frame(context.scene.frame_current)
                 except Exception:
                     mapping = None
-
-<<<<<<< HEAD
                 if mapping is not None:
                     mapped_drone_index = next(
                         (idx for idx, mapped in enumerate(mapping) if mapped == drone_index),
                         None,
                     )
-=======
-                if mapping is not None and 0 <= drone_index < len(mapping):
-                    mapped_drone_index = mapping[drone_index]
->>>>>>> 3c61da5e
                     if mapped_drone_index is not None:
                         drone_id = mapped_drone_index
 
