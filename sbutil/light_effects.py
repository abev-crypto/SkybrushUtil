--- conflicted
+++ resolved
@@ -129,7 +129,6 @@
 
     st = get_state(pg)
 
-<<<<<<< HEAD
     # Cache existing dynamic property values so they can be restored later if
     # the state needs to be reset and the new schema still contains them.
     cached_values = {
@@ -137,10 +136,8 @@
         for name in pg.get("_config_schema", {})
         if name in pg
     }
-=======
     brna = getattr(pg, "bl_rna", None)
     reserved = {p.identifier.lower() for p in getattr(brna, "properties", [])}
->>>>>>> 8c37d786
 
     def reset_state():
         for an in list(pg.get("_config_schema", {})):
