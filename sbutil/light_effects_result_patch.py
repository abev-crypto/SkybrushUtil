"""Monkey patches for Skybrush light effect result handling.

This module mirrors the updated behavior of Skybrush Studio where light effect
colors are baked into an image buffer. The patched functions only activate
when the Skybrush plug-in is available, keeping the rest of the add-on usable
on its own.
"""


import bpy
from bpy.types import Image
from typing import Iterator, Optional, TYPE_CHECKING
from bpy.app.handlers import persistent

from sbstudio.model import color as _colors_mod
from sbstudio.plugin.constants import Collections
from sbstudio.plugin.tasks import light_effects as _light_effects_mod
from sbstudio.plugin.utils.evaluator import get_position_of_object
from sbstudio.plugin.materials import get_led_light_color, set_led_light_color

from sbstudio.model.types import MutableRGBAColor, RGBAColor

def find_image_by_name(name: str) -> Image | None:
    """Searches for an image in bpy.data.images by its name.

    Args:
        name: The name of the image to find.

    Returns:
        the image object, or None if not found.
    """
    for img in bpy.data.images:
        if img.name == name:
            return img

__all__ = (
    "patch_light_effect_results",
    "unpatch_light_effect_results",
)

_ORIGINALS: dict[str, object] = {}


def _patched_get_color_of_drone(drone) -> RGBAColor:
    """Retrieve the color of a drone, reading from the result image when present."""

    color_from_image = _get_color_from_result_image(drone)
    if color_from_image is not None:
        return color_from_image

    if getattr(drone, "color", None) is not None:
        return drone.color  # type: ignore[return-value]

    return (0.0, 0.0, 0.0, 0.0)


def _get_color_from_result_image(drone) -> RGBAColor | None:
    scene = bpy.context.scene
    image = bpy.data.images.get("Light effects result")
    if image is None:
        return None

    width, height = image.size
    if width == 0 or height == 0:
        return None

    column = scene.frame_current - scene.frame_start
    if column < 0 or column >= width:
        return None

    drones = list(Collections.find_drones().objects)
    try:
        row = drones.index(drone)
    except ValueError:
        return None

    if row < 0 or row >= height:
        return None

    offset = (column + row * width) * 4
    return tuple(image.pixels[offset : offset + 4])  # type: ignore[return-value]


def _is_any_viewport_wireframe() -> bool:
    wm = getattr(bpy.context, "window_manager", None)
    if wm is None:
        return False

    for window in wm.windows:
        screen = window.screen
        if screen is None:
            continue
        for area in screen.areas:
            if area.type != 'VIEW_3D':
                continue
            for space in area.spaces:
                if space.type != 'VIEW_3D':
                    continue
                shading = getattr(space, "shading", None)
                if shading and getattr(shading, "type", None) == 'WIREFRAME':
                    return True
    return False


def _patched_update_light_effects(scene, depsgraph):
    _suspension_counter = getattr(_light_effects_mod, "_suspension_counter", 0)
    if _suspension_counter > 0:
        return

    light_effects = scene.skybrush.light_effects
    if not light_effects:
        return

    frame = scene.frame_current
    frame_start = scene.frame_start

    drones = Collections.find_drones().objects if Collections is not None else []
    mapping = scene.skybrush.storyboard.get_mapping_at_frame(frame)
    height = len(mapping) if mapping is not None else len(drones)

    if not drones or height == 0:
        return

    changed = False
    colors: list[MutableRGBAColor] | None = None
    positions = None
    random_seq = scene.skybrush.settings.random_sequence_root

    for effect in light_effects.iter_active_effects_in_frame(frame):
        if colors is None:
            positions = [get_position_of_object(drone) for drone in drones]
            colors = [[0.0, 0.0, 0.0, 0.0] for _ in drones]
            changed = True

        effect.apply_on_colors(
            drones=drones,
            colors=colors,
            positions=positions,
            mapping=mapping,
            frame=frame,
            random_seq=random_seq,
        )
    if changed and colors is not None:
        _write_column_to_cache(frame - frame_start, colors)
        _write_led_color_attribute(colors)
    else:
        cached = _copy_previous_column_to_cache(frame - frame_start)
        if cached is not None:
            _write_led_color_attribute(cached)

_base_color_cache: dict[int, RGBAColor] = {}

_color_column_cache: dict[int, list[MutableRGBAColor]] = {}
"""Caches columns of colors by frame index to avoid touching the result image."""

_last_frame: Optional[int] = None
"""Number of the last frame that was evaluated with `update_light_effects()`"""

_suspension_counter: int = 0
"""Suspension counter. Dynamic light effect evaluation is suspended if this
counter is positive.
"""

WHITE: RGBAColor = (1, 1, 1, 1)
"""White color, used as a base color when no info is available for a newly added
drone.
"""

@persistent
def c_update_light_effects(scene):
    global _last_frame, _base_color_cache, _suspension_counter, WHITE

<<<<<<< HEAD
=======
    if _is_any_viewport_wireframe():
        return

    if not getattr(scene, "sbutil_update_light_effects", True):
        return

>>>>>>> 9de24ef6
    if getattr(scene, "sbutil_use_patched_light_effects", False):
        _patched_update_light_effects(scene, None)
        return

    if _suspension_counter > 0:
        return

    light_effects = scene.skybrush.light_effects
    if not light_effects:
        return

    random_seq = scene.skybrush.settings.random_sequence_root

    frame = scene.frame_current
    drones = None

    if _last_frame != frame:
        
        _last_frame = frame
        _base_color_cache.clear()

    changed = False

    for effect in light_effects.iter_active_effects_in_frame(frame):
        if drones is None:
            
            drones = Collections.find_drones().objects
            positions = [get_position_of_object(drone) for drone in drones]
            mapping = scene.skybrush.storyboard.get_mapping_at_frame(frame)
            if not _base_color_cache:
                
                
                colors: list[MutableRGBAColor] = []
                for drone in drones:
                    color = list(get_led_light_color(drone))
                    colors.append(color)
                    _base_color_cache[id(drone)] = color
            else:
                
                colors = [
                    _base_color_cache.get(id(drone)) or list(WHITE) for drone in drones
                ]

            changed = True

        effect.apply_on_colors(
            drones=drones,
            colors=colors,
            positions=positions,
            mapping=mapping,
            frame=frame,
            random_seq=random_seq,
        )

    
    
    
    
    
    if not changed:
        if _base_color_cache:
            drones = Collections.find_drones().objects
            colors = [
                _base_color_cache.get(id(drone)) or list(WHITE) for drone in drones
            ]
            _base_color_cache.clear()
            changed = True

    if changed:
        assert drones is not None
        for drone, color in zip(drones, colors):
            set_led_light_color(drone, color)


def _copy_previous_column_to_cache(column: int) -> list[MutableRGBAColor] | None:
    if column <= 0:
        return _color_column_cache.get(0)

    cached = _color_column_cache.get(column)
    if cached is not None:
        return cached

    prev = _color_column_cache.get(column - 1)
    if prev is None:
        return None

    copied = [list(color) for color in prev]
    _color_column_cache[column] = copied
    return copied


def _get_base_colors_for_frame(
    image, frame: int, frame_start: int, drones
) -> list[MutableRGBAColor]:
    column = frame - frame_start
    prev = _color_column_cache.get(column - 1)
    if prev is not None:
        return [list(color) for color in prev]

    return [list(_patched_get_color_of_drone(drone)) for drone in drones]

result_image: Image | None = None
stored_range: tuple[int, int] | None = None

def _get_or_create_result_image(width: int, height: int, render_range: tuple[int, int]):
    global result_image
    global stored_range
    global _color_column_cache

    image = result_image
    if image is None or image.name not in bpy.data.images:
        image = find_image_by_name("Light effects result") if find_image_by_name else None

    if (
        image is None
        or image.size[0] != width
        or image.size[1] != height
        or stored_range != render_range
    ):
        if image is not None:
            bpy.data.images.remove(image)
        image = bpy.data.images.new(name="Light effects result", width=width, height=height)
        _color_column_cache.clear()

    result_image = image
    stored_range = render_range
    return image


def _write_column_to_cache(column: int, colors: list[MutableRGBAColor]) -> None:
    _color_column_cache[column] = [list(color) for color in colors]


def _write_led_color_attribute(colors: list[MutableRGBAColor]) -> None:
    system_obj = bpy.data.objects.get("DroneSystem")
    if system_obj is None or system_obj.type != 'MESH':
        return

    mesh = system_obj.data
    if mesh is None:
        return

    point_count = len(colors)

    if len(mesh.vertices) != point_count:
        mesh.clear_geometry()
        mesh.vertices.add(point_count)

    attr = mesh.color_attributes.get("LEDColor")
    if attr is None or attr.domain != 'POINT' or attr.data_type != 'BYTE_COLOR':
        if attr is not None:
            mesh.color_attributes.remove(attr)
        attr = mesh.color_attributes.new(
            name="LEDColor", domain='POINT', type='BYTE_COLOR'
        )

    for idx, color in enumerate(colors):
        if idx >= len(attr.data):
            break
        attr.data[idx].color = color

    mesh.update()


def _reregister_update_light_effects() -> None:
    bpy.app.handlers.depsgraph_update_post.remove(_light_effects_mod.update_light_effects)
    bpy.app.handlers.frame_change_post.remove(_light_effects_mod.update_light_effects)
    bpy.app.handlers.depsgraph_update_post.append(c_update_light_effects)
    bpy.app.handlers.frame_change_post.append(c_update_light_effects)
    print("Reregistered patched update_light_effects.")

def patch_light_effect_results():
    """Apply the monkey patches when Skybrush is available."""


    #_colors_mod.get_color_of_drone = _patched_get_color_of_drone

    
    _reregister_update_light_effects()
    #_light_effects_mod.update_light_effects = update_light_effects


def unpatch_light_effect_results():
    """Revert the monkey patches if they were applied."""

    if not _ORIGINALS:
        return

    _colors_mod.get_color_of_drone = _ORIGINALS.get(  # type: ignore[assignment]
        "get_color_of_drone", _colors_mod.get_color_of_drone
    )
    _light_effects_mod.update_light_effects = _ORIGINALS.get(
        "update_light_effects", _light_effects_mod.update_light_effects
    )

    _ORIGINALS.clear()


<|MERGE_RESOLUTION|>--- conflicted
+++ resolved
@@ -170,15 +170,12 @@
 def c_update_light_effects(scene):
     global _last_frame, _base_color_cache, _suspension_counter, WHITE
 
-<<<<<<< HEAD
-=======
     if _is_any_viewport_wireframe():
         return
 
     if not getattr(scene, "sbutil_update_light_effects", True):
         return
 
->>>>>>> 9de24ef6
     if getattr(scene, "sbutil_use_patched_light_effects", False):
         _patched_update_light_effects(scene, None)
         return
