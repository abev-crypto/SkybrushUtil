--- conflicted
+++ resolved
@@ -301,7 +301,6 @@
 
     center = Vector((0.0, 0.0, 0.0))
     dims = Vector((0.0, 0.0, 0.0))
-<<<<<<< HEAD
     if bounds:
         min_v, max_v = bounds
         center = Vector(((min_v.x + max_v.x) * 0.5, 0.0, (min_v.z + max_v.z) * 0.5))
@@ -356,59 +355,6 @@
             x = start_x + col * spacing_x
             z = start_z + row * spacing_z
             positions.append((x + center.x, layer_y, z + center.z))
-=======
-    use_bounds_for_dims = bounds is not None and layers == 1
-    if bounds:
-        min_v, max_v = bounds
-        center = (min_v + max_v) * 0.5
-        center.y = 0.0
-        if use_bounds_for_dims:
-            dims = max_v - min_v
-
-    cols = max(1, math.ceil(math.sqrt(per_layer)))
-    rows = cols
-    if use_bounds_for_dims and dims.x > 0 and dims.y > 0:
-        ideal_cols = max(1, int(round(math.sqrt(per_layer * dims.x / dims.y))))
-        candidates = {cols, ideal_cols, ideal_cols + 1, ideal_cols - 1}
-        best = cols
-        best_diff = float("inf")
-        for cand in candidates:
-            cand_cols = max(1, min(per_layer, cand))
-            cand_rows = max(1, math.ceil(per_layer / cand_cols))
-            cand_spacing_x = (
-                dims.x / (cand_cols - 1) if cand_cols > 1 and dims.x > 0 else spacing
-            )
-            cand_spacing_y = (
-                dims.y / (cand_rows - 1) if cand_rows > 1 and dims.y > 0 else spacing
-            )
-            diff = abs(cand_spacing_x - cand_spacing_y)
-            if diff < best_diff:
-                best_diff = diff
-                best = cand_cols
-                rows = cand_rows
-        cols = best
-    else:
-        rows = math.ceil(per_layer / cols)
-
-    spacing_x = spacing
-    spacing_y = spacing
-    layer_spacing = spacing
-
-    start_x = -0.5 * spacing_x * (cols - 1)
-    start_y = -0.5 * spacing_y * (rows - 1)
-    start_layer = -0.5 * layer_spacing * (layers - 1)
-
-    positions = []
-    for layer in range(layers):
-        layer_offset_y = start_layer + layer * layer_spacing
-        for idx in range(per_layer):
-            row = idx // cols
-            col = idx % cols
-            x = start_x + col * spacing_x
-            y = start_y + row * spacing_y + layer_offset_y
-            z = center.z
-            positions.append((x + center.x, y + center.y, z))
->>>>>>> 4ca73de6
             if len(positions) >= count:
                 return positions
 
@@ -503,17 +449,10 @@
 
     ref_spacing = spacing
     bounds = _geometry_node_bounds(reference_obj)
-<<<<<<< HEAD
     if bounds:
         min_v, max_v = bounds
         dims = Vector((max_v.x - min_v.x, 0.0, max_v.z - min_v.z))
         max_dim = max(dims.x, dims.z)
-=======
-    if bounds and layers == 1:
-        min_v, max_v = bounds
-        dims = max_v - min_v
-        max_dim = max(dims.x, dims.y, dims.z)
->>>>>>> 4ca73de6
         side = max(1, math.ceil(math.sqrt(drone_count)))
         if side > 1 and max_dim > 0:
             ref_spacing = max_dim / (side - 1)
@@ -523,11 +462,7 @@
     positions = _create_grid_positions(
         drone_count,
         spacing=ref_spacing,
-<<<<<<< HEAD
         bounds=bounds,
-=======
-        bounds=bounds if layers == 1 else None,
->>>>>>> 4ca73de6
         layers=layers,
     )
     mesh = bpy.data.meshes.new(f"{base_name}_mesh")
@@ -1108,21 +1043,9 @@
                         )
                         if mid_entry:
                             entries_meta.append(None)
-<<<<<<< HEAD
                     transition_for_next = (
                         transition_duration if idx < len(ordered_subdirs) - 1 else 0
                     )
-=======
-                        gap_for_next = max(gap_frames, mid_gap)
-
-                    transition_for_next = 0
-                    if idx < len(ordered_subdirs) - 1:
-                        next_meta = metadata_map.get(ordered_subdirs[idx + 1], {})
-                        transition_for_next = _metadata_transition_duration(
-                            next_meta, default=0
-                        ) or 0
-
->>>>>>> 4ca73de6
                     next_start = max(
                         next_start,
                         sf + effective_duration + gap_for_next + transition_for_next,
