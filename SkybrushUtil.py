bl_info = {
    "name": "SkyBrushUtil",
    "author": "ABEYUYA",
    "version": (3, 0, 0),
    "blender": (4, 3, 2),
    "location": "3D View > Sidebar > SBUtil",
    "description": "SkybrushTransfarUtil",
    "category": "Animation",
}

import bpy
import importlib
from bpy.app.handlers import persistent
from bpy.props import BoolProperty, StringProperty
from bpy.types import Panel, Operator, PropertyGroup, AddonPreferences
from mathutils import Vector
import json, os, shutil, tempfile, urllib.request
from sbstudio.plugin.operators import RecalculateTransitionsOperator
from sbstudio.plugin.operators.base import StoryboardOperator
from sbutil import formation_patch
from sbutil import light_effects as light_effects_patch
from sbutil import recalculate_transitions_patch
from sbutil import CSV2Vertex
from sbutil import reflow_vertex
from sbutil import drone_check_gn
from sbutil import view_setup
from sbutil import storyboard_patch

try:  # pragma: no cover - depends on sbstudio
    from sbstudio.plugin.operators.safety_check import RunFullProximityCheckOperator
except Exception:  # pragma: no cover - optional dependency
    try:
        from sbstudio.plugin.operators import RunFullProximityCheckOperator
    except Exception:  # pragma: no cover - optional dependency
        RunFullProximityCheckOperator = None

_RUN_FULL_PROXIMITY_OP = (
    RunFullProximityCheckOperator.bl_idname
    if RunFullProximityCheckOperator is not None
    else "skybrush.run_full_proximity_check"
)


KeydataStr = "_KeyData.json"
LightdataStr = "_LightData.json"


class DRONE_OT_UpdateAddon(Operator):
    """Fetch and install the latest release of the add-on from GitHub."""

    bl_idname = "drone.update_addon"
    bl_label = "Update Add-on"
    bl_description = "Download and install the latest version of SkyBrushUtil"

    RELEASE_API = (
        "https://api.github.com/repos/abev-crypto/SkybrushUtil/releases/latest"
    )

    def execute(self, context):
        current = tuple(bl_info.get("version", (0, 0)))
        try:
            with urllib.request.urlopen(self.RELEASE_API) as response:
                data = json.load(response)
        except Exception as exc:  # pragma: no cover - network failure
            self.report({'ERROR'}, f"Update check failed: {exc}")
            return {'CANCELLED'}

        tag = data.get("tag_name") or ""
        try:
            latest = tuple(int(x) for x in tag.lstrip("vV").split("."))
        except ValueError:
            self.report({'ERROR'}, f"Invalid version format: {tag}")
            return {'CANCELLED'}

        if latest <= current:
            self.report({'INFO'}, "Add-on is up to date")
            return {'CANCELLED'}

        zip_url = data.get("zipball_url")
        if not zip_url:
            self.report({'ERROR'}, "Release package not found")
            return {'CANCELLED'}

        try:
            with urllib.request.urlopen(zip_url) as resp:
                with tempfile.NamedTemporaryFile(suffix=".zip", delete=False) as tmp:
                    tmp.write(resp.read())
                    zip_path = tmp.name
            bpy.ops.preferences.addon_install(filepath=zip_path, overwrite=True)
            bpy.ops.preferences.addon_enable(module=__name__)
            self.report({'INFO'}, f"Updated to {'.'.join(map(str, latest))}")
            return {'FINISHED'}
        except Exception as exc:  # pragma: no cover - installation failure
            self.report({'ERROR'}, f"Update failed: {exc}")
            return {'CANCELLED'}
        finally:
            try:
                os.remove(zip_path)
            except Exception:
                pass


def ensure_json_files(blend_dir, prefix):
    """Ensure key and light JSON files exist in ``blend_dir`` for ``prefix``.

    If either file is missing, the user is prompted to select a source
    directory and the files are copied from there.  Returns ``True`` when
    both files are present after the optional copy attempt.
    """
    key_path = os.path.join(blend_dir, prefix + KeydataStr)
    light_path = os.path.join(blend_dir, prefix + LightdataStr)
    if os.path.exists(key_path) and os.path.exists(light_path):
        return True

    class DRONE_OT_SelectJsonDir(bpy.types.Operator):
        bl_idname = "drone.select_json_dir"
        bl_label = "Select JSON Source Directory"

        directory: StringProperty(subtype="DIR_PATH")

        def execute(self, context):
            src_key = os.path.join(self.directory, prefix + KeydataStr)
            src_light = os.path.join(self.directory, prefix + LightdataStr)
            if os.path.exists(src_key):
                shutil.copy(src_key, key_path)
            if os.path.exists(src_light):
                shutil.copy(src_light, light_path)
            return {'FINISHED'}

        def invoke(self, context, event):
            context.window_manager.fileselect_add(self)
            return {'RUNNING_MODAL'}

    bpy.utils.register_class(DRONE_OT_SelectJsonDir)
    bpy.ops.drone.select_json_dir('INVOKE_DEFAULT')
    bpy.utils.unregister_class(DRONE_OT_SelectJsonDir)

    return os.path.exists(key_path) and os.path.exists(light_path)

# -------------------------------
# LightEffect Export Helpers
# -------------------------------
def convert_value(value):
    """Blender固有型やPropertyGroupをJSON化可能な値に変換"""
    if hasattr(value, "__annotations__"):
        return propertygroup_to_dict(value)

    if isinstance(value, bpy.types.bpy_prop_collection):
        return [convert_value(item) for item in value]

    if isinstance(value, bpy.types.ID):
        if isinstance(value, bpy.types.Image):
            return value.filepath_raw or value.name
        return value.name

    return value


def convert_color_ramp(texture):
    """ColorRamp情報を辞書化"""
    data = []
    if texture and hasattr(texture, "color_ramp"):
        color_ramp = texture.color_ramp
        for elem in color_ramp.elements:
            data.append({
                "position": elem.position,
                "color": [round(c, 3) for c in elem.color],
            })
    return data


def propertygroup_to_dict(pg):
    """PropertyGroupを辞書化（name含める）"""
    data = {"name": pg.name}

    # 新しいプロパティ(loop_count, loop_method)を含めた全プロパティ名を収集
    props = set(getattr(pg, "__annotations__", {}).keys())
    for extra in ("loop_count", "loop_method"):
        if hasattr(pg, extra):
            props.add(extra)

    span = None
    if hasattr(pg, "sequence_mode") and hasattr(light_effects_patch, "calculate_effective_sequence_span"):
        try:
            span = light_effects_patch.calculate_effective_sequence_span(pg)
        except Exception:
            span = None

    frame_end_override = total_duration_override = None
    if span is not None:
        frame_end_override, total_duration_override = span

    for prop in props:
        if prop == "frame_end" and frame_end_override is not None:
            data[prop] = frame_end_override
            continue
        if prop == "duration" and total_duration_override is not None:
            data[prop] = total_duration_override
            continue
        val = getattr(pg, prop)
        data[prop] = convert_value(val)

    if getattr(pg, "type", None) == "COLOR_RAMP":
        texture = getattr(pg, "texture", None)
        data["color_ramp"] = convert_color_ramp(texture)

    return data


def export_light_effects_to_json(filepath, context):
    scene = context.scene
    light_effects = scene.skybrush.light_effects.entries
    effects_data = [propertygroup_to_dict(effect) for effect in light_effects]
    with open(filepath, "w", encoding="utf-8") as f:
        json.dump(effects_data, f, ensure_ascii=False, indent=4)


def active_timebind_prefix(context, default_name):
    """Return the active TimeBind prefix or a sanitized default."""
    tb = context.scene.time_bind
    entries = tb.entries
    index = tb.active_index
    if 0 <= index < len(entries):
        return entries[index].Prefix.rstrip("_")
    return default_name.rstrip("_")

# -------------------------------
# プロパティ
# -------------------------------
class DroneKeyTransferProperties(PropertyGroup):
    file_name : StringProperty(
        name="File Name",
        default="color_key_data",
        description="Save/Load JSON file name"
    )

# TimeBind用のPropertyGroup
class TimeBindEntry(bpy.types.PropertyGroup):
    Prefix : StringProperty(name="Prefix")
    StartFrame : bpy.props.IntProperty(name="Start Frame")

class ShiftPrefixEntry(bpy.types.PropertyGroup):
    Prefix : StringProperty(name="Prefix")

# コレクション全体の管理用
class TimeBindCollection(bpy.types.PropertyGroup):
    entries : bpy.props.CollectionProperty(type=TimeBindEntry)
    active_index : bpy.props.IntProperty()


class ShiftPrefixList(bpy.types.PropertyGroup):
    entries : bpy.props.CollectionProperty(type=ShiftPrefixEntry)
    active_index : bpy.props.IntProperty()
    shift_amount : bpy.props.IntProperty(name="Shift Frames", default=0)

class TIMEBIND_UL_entries(bpy.types.UIList):
    """TimeBind entriesを表示するUIList"""
    def draw_item(self, context, layout, data, item, icon, active_data, active_propname, index):
        # item: TimeBindEntry
        split = layout.split(factor=0.5)
        split.label(text=item.Prefix if item.Prefix else "-")


class TIMEBIND_UL_shift_prefixes(bpy.types.UIList):
    """Shift prefix entriesを表示するUIList"""
    def draw_item(self, context, layout, data, item, icon, active_data, active_propname, index):
        split = layout.split(factor=1.0)
        split.label(text=item.Prefix if item.Prefix else "-")

# -------------------------------
# 抽出（保存）オペレーター
# -------------------------------
class DRONE_OT_SaveKeys(Operator):
    bl_idname = "drone.save_keys"
    bl_label = "Save Keys"
    bl_description = "Export keyframe and light effect data to JSON files"

    def execute(self, context):
        """Prepare paths, export key data and light effects, and report."""
        blend_dir = os.path.dirname(bpy.data.filepath) if bpy.data.filepath else os.getcwd()
        props = context.scene.drone_key_props
        prefix = active_timebind_prefix(context, props.file_name)
        # Ensure textures and materials have prefixed names for export
        add_prefix_le_tex(context)
        # Export keyframe data
        export_key(context, blend_dir, prefix)
        # Export light effect definitions
        export_light_effects_to_json(
            os.path.join(blend_dir, prefix + LightdataStr), context
        )
        self.report({'INFO'}, f"Keys saved: {blend_dir}")
        return {'FINISHED'}
    
class DRONE_OT_SaveSignleKeys(Operator):
    bl_idname = "drone.save_single_keys"
    bl_label = "Save Single Keys"
    bl_description = "Export keyframe data for the current selection to a JSON file"

    def execute(self, context):
        """Save keyframes for the current selection using the configured file name.

        The keyframes are written to the directory of the active blend file and the
        resulting path is reported.
        """
        props = context.scene.drone_key_props
        blend_dir = os.path.dirname(bpy.data.filepath) if bpy.data.filepath else os.getcwd()
        prefix = active_timebind_prefix(context, props.file_name)
        export_key(context, blend_dir, prefix)
        self.report({'INFO'}, f"Keys saved: {blend_dir}")
        return {'FINISHED'}


class DRONE_OT_SaveLightEffects(Operator):
    bl_idname = "drone.save_light_effects"
    bl_label = "Save Light Effects"
    bl_description = "Export light effect data to a JSON file"

    def execute(self, context):
        props = context.scene.drone_key_props
        blend_dir = os.path.dirname(bpy.data.filepath) if bpy.data.filepath else os.getcwd()
        prefix = active_timebind_prefix(context, props.file_name)
        export_light_effects_to_json(
            os.path.join(blend_dir, prefix + LightdataStr), context
        )
        self.report({'INFO'}, f"Light effects saved: {blend_dir}")
        return {'FINISHED'}

# -------------------------------
# 移植（ロード）オペレーター
# -------------------------------
class DRONE_OT_LoadKeys(Operator):
    bl_idname = "drone.load_keys"
    bl_label = "Load Keys"
    bl_description = "Import keyframe and light effect data using the active TimeBind entry"

    def execute(self, context):
        """
        Load previously saved animation and effect data.

        Steps:
        1. Determine the prefix and start frame from the active TimeBind entry.
        2. Apply keyframe data with the calculated frame offset.
        3. Import light effect definitions.
        4. Update texture animations and record the binding.
        5. Report completion.
        """
        fn = context.scene.drone_key_props.file_name
        blend_dir = os.path.dirname(bpy.data.filepath) if bpy.data.filepath else os.getcwd()
        current_frame = bpy.context.scene.frame_current
        storyboard = context.scene.skybrush.storyboard
        duration = 0
        tb_entries = context.scene.time_bind.entries
        index = context.scene.time_bind.active_index
        if 0 <= index < len(tb_entries) and tb_entries:
            current_frame = tb_entries[index].StartFrame
            fn = tb_entries[index].Prefix
        for entry in storyboard.entries:
            if entry.name.startswith(fn):
                duration = entry.duration
        if not ensure_json_files(blend_dir, fn):
            self.report({'WARNING'}, f"JSON files for prefix '{fn}' not found")
            return {'CANCELLED'}
        apply_key(os.path.join(blend_dir, fn + KeydataStr), current_frame, duration)  # Apply stored keyframe data
        import_light_effects_from_json(os.path.join(blend_dir, fn + LightdataStr), current_frame, context)  # Import light effects
        update_texture_key(fn + "_", current_frame)
        add_timebind_prop(context, fn + "_", current_frame)  # Save TimeBind entry for quick access later
        self.report({'INFO'}, f"Keys loaded: {blend_dir}")
        return {'FINISHED'}
    
class DRONE_OT_LoadAllKeys(Operator):
    bl_idname = "drone.load_all_keys"
    bl_label = "Load All Keys"
    bl_description = "Import keyframe and light effect data for all storyboard entries with exported files"

    def execute(self, context):
        """
        Iterate through the storyboard and load key and light effect
        data for each entry that has exported files.

        The method ensures that the required JSON files exist for each
        prefix, optionally asking the user for a directory to copy them
        from. For prefixes where the files cannot be found, a warning is
        issued and processing continues with the next entry. Successfully
        processed prefixes are collected and included in the report.
        """
        scene = context.scene
        storyboard = scene.skybrush.storyboard
        blend_dir = os.path.dirname(bpy.data.filepath) if bpy.data.filepath else os.getcwd()
        flog = []
        for sb_entry in storyboard.entries:
            pref = sb_entry.name.split("_")[0]
            if not ensure_json_files(blend_dir, pref):
                self.report({'WARNING'}, f"JSON files for prefix '{pref}' not found")
                continue
            apply_key(os.path.join(blend_dir, pref + KeydataStr), sb_entry.frame_start, sb_entry.duration)  # Apply keyframes for this prefix
            import_light_effects_from_json(os.path.join(blend_dir, pref + LightdataStr), sb_entry.frame_start, context)  # Import related light effects
            update_texture_key(pref + "_", sb_entry.frame_start)
            add_timebind_prop(context, pref + "_", sb_entry.frame_start)  # Remember TimeBind information
            flog.append(pref)
        if flog:
            self.report({'INFO'}, f"Keys loaded: {blend_dir} from {flog}")
        else:
            self.report({'INFO'}, "Not loaded")
        return {'FINISHED'}


class DRONE_OT_append_assets(Operator):
    """Append collections and textures from a .blend file"""

    bl_idname = "drone.append_assets"
    bl_label = "Append Assets"
    bl_description = "Append collections and textures from another Blender file"

    filepath: StringProperty(subtype="FILE_PATH")
    exclude_drone_collections: BoolProperty(
        name="Exclude Drone Collections",
        default=True,
        description="Skip collections whose name contains 'drone'",
    )

    def execute(self, context):
        path = bpy.path.abspath(self.filepath)
        if not path or not os.path.exists(path):
            self.report({'ERROR'}, "Invalid filepath")
            return {'CANCELLED'}

        with bpy.data.libraries.load(path, link=False) as (data_from, data_to):
            colls = [
                name
                for name in data_from.collections
                if not (
                    self.exclude_drone_collections and "drone" in name.lower()
                )
            ]
            texs = list(data_from.textures)
            data_to.collections = colls
            data_to.textures = texs

        for coll in data_to.collections:
            if coll.name not in context.scene.collection.children:
                context.scene.collection.children.link(coll)

        add_prefix_le_tex(context)
        self.report(
            {"INFO"},
            f"Appended {len(data_to.collections)} collections and {len(data_to.textures)} textures",
        )
        return {'FINISHED'}

    def invoke(self, context, event):
        context.window_manager.fileselect_add(self)
        return {"RUNNING_MODAL"}


class DRONE_OT_RecalcTransitionsWithKeys(Operator):
    """Recalculate transitions and reapply stored material keys"""

    bl_idname = "drone.recalc_transitions_with_keys"
    bl_label = "Recalc Transitions With Keys"
    bl_description = (
        "Save material keys for each storyboard entry, recalculate transitions, and"
        " reapply the keys to the recalculated positions"
    )

    scope: bpy.props.EnumProperty(
        items=[
            ("FROM_SELECTED", "From selected formation", ""),
            ("TO_SELECTED", "To selected formation", ""),
            ("ALL", "Entire storyboard", ""),
        ],
        name="Scope",
        description="Scope of the transition recalculation",
        default="ALL",
    )

    def execute(self, context):
        blend_dir = os.path.dirname(bpy.data.filepath) if bpy.data.filepath else os.getcwd()
        storyboard = context.scene.skybrush.storyboard

        prefixes = []
        for sb_entry in storyboard.entries:
            pref = sb_entry.name.split("_")[0]
            prefixes.append(pref)
            export_key(context, blend_dir, pref)

        bpy.ops.skybrush.recalculate_transitions(scope=self.scope)

        for sb_entry in storyboard.entries:
            pref = sb_entry.name.split("_")[0]
            if pref in prefixes:
                apply_key(
                    os.path.join(blend_dir, pref + KeydataStr),
                    sb_entry.frame_start,
                    sb_entry.duration,
                )

        self.report({'INFO'}, f"Transitions recalculated ({self.scope}) and keys reloaded")
        return {'FINISHED'}

class DRONE_OT_ApplyProximityLimit(Operator):
    """Add Limit Distance constraints for drones closer than the safety threshold."""

    bl_idname = "drone.apply_proximity_limit"
    bl_label = "Apply Proximity Limit"
    bl_description = (
        "Apply Limit Distance constraints between drones that are closer than the"
        " safety_check proximity threshold in the current frame"
    )

    def execute(self, context):
        scene = context.scene
        threshold = scene.skybrush.safety_check.proximity_warning_threshold
        drones_collection = bpy.data.collections.get("Drones")
        if not drones_collection:
            self.report({'ERROR'}, "Drones collection not found")
            return {'CANCELLED'}

        storyboard = scene.skybrush.storyboard
        curr_frame = scene.frame_current
        entries = sorted(storyboard.entries, key=lambda e: e.frame_start)

        previous_entry = None
        next_entry = None
        for entry in entries:
            if entry.frame_start <= curr_frame:
                previous_entry = entry
            elif entry.frame_start > curr_frame:
                next_entry = entry
                break

        def frame_end(entry):
            if hasattr(entry, "frame_end"):
                return int(entry.frame_end)
            duration = getattr(entry, "duration", None)
            if duration is None:
                return int(entry.frame_start)
            return int(entry.frame_start) + int(duration) - 1

        start_frame = max(curr_frame, scene.frame_start)
        if previous_entry:
            start_frame = max(frame_end(previous_entry) + 1, start_frame)

        end_frame = int(scene.frame_end)
        if next_entry:
            end_frame = int(next_entry.frame_start)

        depsgraph = context.evaluated_depsgraph_get()
        all_drones = list(drones_collection.objects)
        drone_names = {obj.name for obj in all_drones}
        selected_drones = [
            obj for obj in context.selected_objects if obj.name in drone_names
        ]
        targets = selected_drones if selected_drones else all_drones

        evaluated_positions = {
            obj: obj.evaluated_get(depsgraph).matrix_world.translation for obj in all_drones
        }

        pair_count = 0
        processed_pairs: set[tuple[str, str]] = set()

        for obj1 in targets:
            loc1 = evaluated_positions[obj1]
            for obj2 in all_drones:
                if obj1 == obj2:
                    continue
                pair_key = tuple(sorted((obj1.name, obj2.name)))
                if pair_key in processed_pairs:
                    continue

                loc2 = evaluated_positions[obj2]
                if (loc1 - loc2).length < threshold:
                    processed_pairs.add(pair_key)
                    pair_count += 1
                    cname = f"Limit_{obj2.name}"
                    const = obj1.constraints.get(cname)
                    if not const or const.type != 'LIMIT_DISTANCE':
                        const = obj1.constraints.new('LIMIT_DISTANCE')
                        const.name = cname
                        const.limit_mode = 'LIMITDIST_ONSURFACE'
                    const.target = obj2
                    const.distance = threshold
                    start, end = start_frame, end_frame
                    if end - start >= 2:
                        pre_start = start - 1
                        if pre_start >= scene.frame_start:
                            const.influence = 0.0
                            const.keyframe_insert('influence', frame=pre_start)
                        const.influence = 1.0
                        const.keyframe_insert('influence', frame=start)
                        const.keyframe_insert('influence', frame=end - 1)
                        const.influence = 0.0
                        const.keyframe_insert('influence', frame=end)
                    else:
                        const.influence = 1.0
                        const.keyframe_insert('influence', frame=start)
                        const.keyframe_insert('influence', frame=end)

        self.report({'INFO'}, f"Applied proximity constraints to {pair_count} pairs")
        return {'FINISHED'}


class DRONE_OT_RemoveProximityLimit(Operator):
    """Remove all Limit Distance constraints from drones."""

    bl_idname = "drone.remove_proximity_limit"
    bl_label = "Remove Proximity Limit"
    bl_description = (
        "Remove all Limit Distance constraints from selected drones or,"
        " if none are selected, from all drones in the Drones collection"
    )

    def execute(self, context):
        drones_collection = bpy.data.collections.get("Drones")
        if not drones_collection:
            self.report({'ERROR'}, "Drones collection not found")
            return {'CANCELLED'}

        all_drones = list(drones_collection.objects)
        drone_names = {obj.name for obj in all_drones}
        selected = [
            obj for obj in context.selected_objects if obj.name in drone_names
        ]
        targets = selected if selected else all_drones

        removed = 0
        for obj in targets:
            constraints = [c for c in obj.constraints if c.type == 'LIMIT_DISTANCE']
            for c in constraints:
                obj.constraints.remove(c)
                removed += 1

        self.report(
            {'INFO'},
            f"Removed {removed} Limit Distance constraints from {len(targets)} drones",
        )
        return {'FINISHED'}

class DRONE_OT_LinearizeCopyLocationInfluence(Operator):
    """Set Copy Location constraint influence keys to linear"""

    bl_idname = "drone.linearize_copyloc_influence"
    bl_label = "Linearize CopyLoc Influence"
    bl_description = (
        "Set Copy Location constraint influence keyframe handles to linear for"
        " selected drones or all drones when none are selected"
    )

    def execute(self, context):
        drones_collection = bpy.data.collections.get("Drones")
        if not drones_collection:
            self.report({'ERROR'}, "Drones collection not found")
            return {'CANCELLED'}

        collection_objects = list(drones_collection.objects)
        drone_names = {obj.name for obj in collection_objects}
        selected = [
            obj for obj in context.selected_objects if obj.name in drone_names
        ]
        targets = selected if selected else collection_objects

        for obj in targets:
            anim = obj.animation_data
            if not anim or not anim.action:
                continue
            action = anim.action
            for const in obj.constraints:
                if const.type != 'COPY_LOCATION':
                    continue
                fcurve = action.fcurves.find(
                    f'constraints["{const.name}"].influence'
                )
                if not fcurve:
                    continue
                for key in fcurve.keyframe_points:
                    key.interpolation = 'LINEAR'
                    key.handle_left_type = 'VECTOR'
                    key.handle_right_type = 'VECTOR'
        return {'FINISHED'}


def _find_active_transition_range(scene):
    storyboard = getattr(getattr(scene, "skybrush", None), "storyboard", None)
    if storyboard is None:
        return None

    entries = sorted(storyboard.entries, key=lambda e: e.frame_start)
    if len(entries) < 2:
        return None

    frame = scene.frame_current
    for idx, entry in enumerate(entries):
        start = entry.frame_start
        end = start + entry.duration
        if start <= frame < end:
            if idx + 1 < len(entries):
                next_entry = entries[idx + 1]
                return end, next_entry.frame_start
            return None

    for idx in range(len(entries) - 1):
        transition_start = entries[idx].frame_start + entries[idx].duration
        transition_end = entries[idx + 1].frame_start
        if transition_start <= frame <= transition_end:
            return transition_start, transition_end
        if frame < transition_start:
            return transition_start, transition_end

    return None


def _pick_transition_keys(fcurve, start_frame, end_frame):
    keys = sorted(fcurve.keyframe_points, key=lambda k: k.co.x)
    if len(keys) < 2:
        return None

    inside = [k for k in keys if start_frame <= k.co.x <= end_frame]
    if len(inside) >= 2:
        return inside[0], inside[-1]
    if len(inside) == 1:
        single = inside[0]
        before = next((k for k in reversed(keys) if k.co.x < single.co.x), None)
        after = next((k for k in keys if k.co.x > single.co.x), None)
        if before or after:
            return before or single, after or single

    before_start = next((k for k in reversed(keys) if k.co.x <= start_frame), None)
    after_end = next((k for k in keys if k.co.x >= end_frame), None)
    if before_start and after_end and before_start != after_end:
        return before_start, after_end

    if keys[0] != keys[-1]:
        return keys[0], keys[-1]

    return None


<<<<<<< HEAD
_STAGGER_BACKUP_PROP = "sbutil_copyloc_stagger_backup"


def _build_stagger_offsets(count, max_offset, layers):
    layers = max(1, layers)
    max_offset = max(0, max_offset)
    if count <= 0:
        return []

    step = max_offset / max(1, layers - 1) if layers > 1 else 0
    levels = [0.0]
    for level in range(1, layers):
        magnitude = step * level
        levels.append(magnitude)
        if len(levels) >= layers:
            break
        levels.append(-magnitude)
        if len(levels) >= layers:
            break

    offsets = []
    for idx in range(count):
        base = levels[idx % len(levels)] if levels else 0.0
        if idx // len(levels) % 2 == 1 and base != 0:
            base = -base
        offsets.append(base)
    return offsets


def _backup_keyframe_positions(fcurve, keys):
    backup = []
    for key in keys:
        try:
            index = next(
                idx
                for idx, candidate in enumerate(fcurve.keyframe_points)
                if candidate == key
            )
        except StopIteration:
            continue
        backup.append({"index": int(index), "frame": float(key.co.x)})

    if not backup:
        return False

    fcurve[_STAGGER_BACKUP_PROP] = backup
    return True
=======
def _build_stagger_offsets(count, max_offset):
    offsets = []
    for idx in range(count):
        if idx == 0:
            offsets.append(0)
            continue
        magnitude = min(max_offset, (idx + 1) // 2)
        offsets.append(magnitude if idx % 2 else -magnitude)
    return offsets
>>>>>>> 8877e40a


class DRONE_OT_StaggerCopyLocationInfluence(Operator):
    """Offset Copy Location influence keys to stagger transitions"""

    bl_idname = "drone.stagger_copyloc_influence"
    bl_label = "Stagger CopyLoc Transition"
    bl_description = (
        "Shift Copy Location influence start/end keys around the current "
        "transition so nearby drones move alternately"
    )

    def execute(self, context):
        drones_collection = bpy.data.collections.get("Drones")
        if not drones_collection:
            self.report({'ERROR'}, "Drones collection not found")
            return {'CANCELLED'}

        transition_range = _find_active_transition_range(context.scene)
        if not transition_range:
            self.report({'ERROR'}, "No valid storyboard transition found")
            return {'CANCELLED'}

        transition_start, transition_end = transition_range
        if transition_end <= transition_start:
            self.report({'ERROR'}, "Transition range is too small to adjust")
            return {'CANCELLED'}

        collection_objects = list(drones_collection.objects)
        drone_names = {obj.name for obj in collection_objects}
        selected = [
            obj for obj in context.selected_objects if obj.name in drone_names
        ]
        targets = selected if selected else collection_objects
        if not targets:
            self.report({'ERROR'}, "No drones available for adjustment")
            return {'CANCELLED'}

        max_offset = max(0, int(getattr(context.scene, "copyloc_stagger_frames", 0)))
<<<<<<< HEAD
        layers = max(1, int(getattr(context.scene, "copyloc_stagger_layers", 2)))
        offsets = _build_stagger_offsets(len(targets), max_offset, layers)
=======
        offsets = _build_stagger_offsets(len(targets), max_offset)
>>>>>>> 8877e40a

        targets_sorted = sorted(
            targets, key=lambda obj: tuple(obj.matrix_world.translation)
        )

        adjusted = 0
        for offset, obj in zip(offsets, targets_sorted):
            anim = obj.animation_data
            if not anim or not anim.action:
                continue

            for const in obj.constraints:
                if const.type != 'COPY_LOCATION':
                    continue

                fcurve = anim.action.fcurves.find(
                    f'constraints["{const.name}"].influence'
                )
                if not fcurve:
                    continue

                key_pair = _pick_transition_keys(
                    fcurve, transition_start, transition_end
                )
                if key_pair is None:
                    continue

                start_key, end_key = key_pair
<<<<<<< HEAD
                _backup_keyframe_positions(fcurve, key_pair)
=======
>>>>>>> 8877e40a
                available = (end_key.co.x - start_key.co.x) / 2
                if available <= 0:
                    continue

                effective_shift = min(abs(offset), max_offset, available)
                if effective_shift == 0:
                    continue
                effective_shift *= 1 if offset >= 0 else -1

                new_start = start_key.co.x + effective_shift
                new_end = end_key.co.x - effective_shift

                new_start = max(transition_start, min(new_start, transition_end))
                new_end = max(transition_start, min(new_end, transition_end))

                if new_start >= new_end:
                    midpoint = (start_key.co.x + end_key.co.x) / 2
                    new_start = midpoint - 0.001
                    new_end = midpoint + 0.001
                    if new_start >= new_end:
                        continue

                start_key.co.x = new_start
                end_key.co.x = new_end
                for key in (start_key, end_key):
                    key.interpolation = 'LINEAR'
                    key.handle_left_type = 'VECTOR'
                    key.handle_right_type = 'VECTOR'

                fcurve.update()
                adjusted += 1

        if not adjusted:
            self.report({'WARNING'}, "No Copy Location keys found to adjust")
            return {'CANCELLED'}

        self.report({'INFO'}, f"Adjusted {adjusted} Copy Location key pairs")
        return {'FINISHED'}

<<<<<<< HEAD

class DRONE_OT_RestoreCopyLocationInfluence(Operator):
    """Restore Copy Location influence keys to their last staggered backup"""

    bl_idname = "drone.restore_copyloc_influence"
    bl_label = "Restore CopyLoc Keys"
    bl_description = (
        "Reset Copy Location influence keys to the positions saved before the "
        "last stagger operation"
    )

    def execute(self, context):
        drones_collection = bpy.data.collections.get("Drones")
        if not drones_collection:
            self.report({'ERROR'}, "Drones collection not found")
            return {'CANCELLED'}

        collection_objects = list(drones_collection.objects)
        drone_names = {obj.name for obj in collection_objects}
        selected = [obj for obj in context.selected_objects if obj.name in drone_names]
        targets = selected if selected else collection_objects

        restored = 0
        for obj in targets:
            anim = obj.animation_data
            if not anim or not anim.action:
                continue

            for const in obj.constraints:
                if const.type != 'COPY_LOCATION':
                    continue

                fcurve = anim.action.fcurves.find(
                    f'constraints["{const.name}"].influence'
                )
                if not fcurve:
                    continue

                backup = fcurve.get(_STAGGER_BACKUP_PROP)
                if not backup:
                    continue

                try:
                    points = fcurve.keyframe_points
                    for item in backup:
                        idx = int(item.get("index", -1))
                        frame = float(item.get("frame", 0))
                        if 0 <= idx < len(points):
                            points[idx].co.x = frame
                    fcurve.update()
                    try:
                        del fcurve[_STAGGER_BACKUP_PROP]
                    except Exception:
                        pass
                    restored += 1
                except Exception:
                    continue

        if not restored:
            self.report({'WARNING'}, "No backup data found to restore")
            return {'CANCELLED'}

        self.report({'INFO'}, f"Restored {restored} Copy Location curves")
        return {'FINISHED'}

=======
>>>>>>> 8877e40a
class LIGHTEFFECT_OTadd_prefix_le_tex(bpy.types.Operator):
    bl_idname = "drone.add_prefix"
    bl_label = "Add Prefix"
    bl_description = "Prefix texture and light-effect names with the configured file name"

    def execute(self, context):
        add_prefix_le_tex(context)
        return {'FINISHED'}
    
class DRONE_OT_shift_collecion(bpy.types.Operator):
    bl_idname = "drone.shift_coll_frame"
    bl_label = "ShiftCollectionFrame"
    bl_description = "Create an '_Animated' collection from the selection and shift its keys to the current frame"

    def execute(self, context):
        """Create an "_Animated" collection, link selected objects, shift keys, and finish."""
        # 新しいコレクションを作成
        shift_collection_name = context.scene.drone_key_props.file_name + "_Animated"
        shift_collection = bpy.data.collections.new(shift_collection_name)
        bpy.context.scene.collection.children.link(shift_collection)
        
        # Link objects selected in the Outliner (even if hidden in the viewport)
        selected_objects = [
            obj for obj in context.view_layer.objects if obj.select_get()
        ]
        for obj in selected_objects:
            # Link instead of move
            if obj.name not in shift_collection.objects:
                shift_collection.objects.link(obj)
        shift_collection_key(shift_collection)
        return {'FINISHED'}

class TIMEBIND_OT_entry_add(bpy.types.Operator):
    bl_idname = "timebind.entry_add"
    bl_label = "Add TimeBind Entry"
    bl_description = "Add a new TimeBind entry with a default prefix and start frame"

    def execute(self, context):
        add_timebind_prop(context, "ANYPREFIX", 0)
        return {'FINISHED'}
    
class TIMEBIND_OT_goto_startframe(bpy.types.Operator):
    bl_idname = "timebind.goto_startframe"
    bl_label = "Goto StartFrame"
    bl_description = "Jump to the storyboard start frame of the active TimeBind entry"

    def execute(self, context):
        tb_entries = context.scene.time_bind.entries
        index = context.scene.time_bind.active_index
        storyboard = context.scene.skybrush.storyboard
        if 0 <= index < len(tb_entries) and tb_entries:
            for sb_entry in storyboard.entries:
                if sb_entry.name.startswith(tb_entries[index].Prefix):
                    context.scene.frame_set(sb_entry.frame_start)
                    break
        return {'FINISHED'}

class TIMEBIND_OT_entry_remove(bpy.types.Operator):
    bl_idname = "timebind.entry_remove"
    bl_label = "Remove TimeBind Entry"
    bl_description = "Remove the active TimeBind entry from the list"

    def execute(self, context):
        tb = context.scene.time_bind
        if tb.entries and tb.active_index >= 0:
            tb.entries.remove(tb.active_index)
            tb.active_index = min(tb.active_index, len(tb.entries) - 1)
        return {'FINISHED'}
    
class TIMEBIND_OT_deselect(bpy.types.Operator):
    bl_idname = "timebind.deselect"
    bl_label = "Deselect"
    bl_description = "Clear the TimeBind entry selection"

    def execute(self, context):
        context.scene.time_bind.active_index = -1
        return {'FINISHED'}

class TIMEBIND_OT_entry_move(bpy.types.Operator):
    """Move entry up or down"""
    bl_idname = "timebind.entry_move"
    bl_label = "Move Entry"
    bl_description = "Move the active TimeBind entry up or down in the list"
    direction : bpy.props.EnumProperty(items=(('UP', "Up", ""), ('DOWN', "Down", "")))

    def execute(self, context):
        tb = context.scene.time_bind
        idx = tb.active_index
        if self.direction == 'UP' and idx > 0:
            tb.entries.move(idx, idx - 1)
            tb.active_index -= 1
        elif self.direction == 'DOWN' and idx < len(tb.entries) - 1:
            tb.entries.move(idx, idx + 1)
            tb.active_index += 1
        return {'FINISHED'}
    
class TIMEBIND_OT_refresh(bpy.types.Operator):
    """Recalculate frame offsets between storyboard and TimeBind entries
    and update matching light-effect frame ranges."""
    bl_idname = "timebind.refresh"
    bl_label = "Refresh TimeBind"
    bl_description = "Sync TimeBind entries with the storyboard and adjust related keys"

    def execute(self, context):
        scene = context.scene
        storyboard = scene.skybrush.storyboard
        light_effects = scene.skybrush.light_effects

        # Dronesコレクション参照
        drones_collection = bpy.data.collections.get("Drones")

        for bind_entry in scene.time_bind.entries:
            # Storyboardエントリ検索
            for sb_entry in storyboard.entries:
                if sb_entry.name.startswith(bind_entry.Prefix):
                    # Calculate frame offset between storyboard and TimeBind entry
                    diff = sb_entry.frame_start - bind_entry.StartFrame

                    # Apply the offset to light effect frame ranges with matching prefixes
                    for le_entry in light_effects.entries:
                        if le_entry.name.startswith(bind_entry.Prefix):
                            le_entry.frame_start += diff  # shift start frame
                            le_entry.frame_end += diff    # shift end frame

                    update_texture_key(bind_entry.Prefix, diff)
                    if bind_entry.Prefix + "_Animated" in bpy.data.collections:
                        shift_collection_key(
                            bpy.data.collections.get(bind_entry.Prefix + "_Animated"),
                            diff,
                            bind_entry.StartFrame,
                            sb_entry.duration,
                        )
                    # Drones内のオブジェクトキーを移動
                    if drones_collection:
                        move_material_keys(
                            drones_collection.objects,
                            bind_entry.StartFrame,
                            sb_entry.duration,  # Duration使う
                            diff,
                        )
                    # TimeBindをStoryboardに同期
                    bind_entry.StartFrame = sb_entry.frame_start
        return {'FINISHED'}


class TIMEBIND_OT_add_shift_prefix(bpy.types.Operator):
    bl_idname = "timebind.add_shift_prefix"
    bl_label = "Add Shift Prefix"
    bl_description = "Add active TimeBind prefix to the shift list"

    def execute(self, context):
        tb = context.scene.time_bind
        sp_list = context.scene.shift_prefix_list
        if tb.entries and 0 <= tb.active_index < len(tb.entries):
            pref = tb.entries[tb.active_index].Prefix
            if pref and all(p.Prefix != pref for p in sp_list.entries):
                new = sp_list.entries.add()
                new.Prefix = pref
                sp_list.active_index = len(sp_list.entries) - 1
        return {'FINISHED'}


class TIMEBIND_OT_remove_shift_prefix(bpy.types.Operator):
    bl_idname = "timebind.remove_shift_prefix"
    bl_label = "Remove Shift Prefix"
    bl_description = "Remove selected prefix from the shift list"

    def execute(self, context):
        sp_list = context.scene.shift_prefix_list
        idx = sp_list.active_index
        if 0 <= idx < len(sp_list.entries):
            sp_list.entries.remove(idx)
            sp_list.active_index = min(max(0, idx - 1), len(sp_list.entries) - 1)
        return {'FINISHED'}


class TIMEBIND_OT_shift_prefixes(bpy.types.Operator):
    bl_idname = "timebind.shift_prefixes"
    bl_label = "Shift Prefixes"
    bl_description = "Shift storyboard and related keys for prefixes in the shift list"

    def execute(self, context):
        scene = context.scene
        sp_list = scene.shift_prefix_list
        diff = sp_list.shift_amount
        storyboard = scene.skybrush.storyboard
        light_effects = scene.skybrush.light_effects
        drones_collection = bpy.data.collections.get("Drones")

        prefixes = [entry.Prefix.replace("_", "") for entry in sp_list.entries]
        if not prefixes:
            return {'CANCELLED'}

        reverse = diff > 0

        sb_infos = []
        ranges = []
        for sb in storyboard.entries:
            start = sb.frame_start
            duration = sb.duration
            selected = any(sb.name.startswith(p) for p in prefixes)
            sb_infos.append({"start": start, "duration": duration, "selected": selected})
            if selected:
                ranges.append((start, duration))

        sb_infos.sort(key=lambda info: info["start"])
        for prev, curr in zip(sb_infos, sb_infos[1:]):
            if prev["selected"] and curr["selected"]:
                gap_start = prev["start"] + prev["duration"]
                gap_end = curr["start"]
                if gap_end > gap_start:
                    ranges.append((gap_start, gap_end - gap_start))

        for prefix in prefixes:
            matching_sb_entries = [sb for sb in storyboard.entries if sb.name.startswith(prefix)]
            for sb_entry in sorted(
                matching_sb_entries, key=lambda e: e.frame_start, reverse=reverse
            ):
                start_frame = sb_entry.frame_start
                duration = sb_entry.duration
                sb_entry.frame_start += diff

                update_texture_key(prefix, diff, start_frame, duration)
                if prefix + "_Animated" in bpy.data.collections:
                    shift_collection_key(
                        bpy.data.collections.get(prefix + "_Animated"),
                        diff,
                        start_frame,
                        duration,
                    )

            for bind_entry in scene.time_bind.entries:
                if bind_entry.Prefix.replace("_", "") == prefix:
                    bind_entry.StartFrame += diff

            for le_entry in light_effects.entries:
                if le_entry.name.startswith(prefix):
                    le_entry.frame_start += diff
                    le_entry.frame_end += diff

        if drones_collection:
            for start_frame, duration in sorted(ranges, key=lambda r: r[0], reverse=reverse):
                move_material_keys(drones_collection.objects, start_frame, duration, diff)
                move_constraint_keys(drones_collection.objects, start_frame, duration, diff)

        return {'FINISHED'}


class TIMEBIND_OT_create_animated_collection(bpy.types.Operator):
    bl_idname = "timebind.create_animated_collection"
    bl_label = "Create Animated Collection"
    bl_description = (
        "Create a collection for the active TimeBind prefix and link selected objects"
    )

    def execute(self, context):
        scene = context.scene
        tb = scene.time_bind
        index = tb.active_index
        if index < 0 or index >= len(tb.entries):
            return {'CANCELLED'}

        prefix = tb.entries[index].Prefix.replace("_", "")
        if not prefix:
            return {'CANCELLED'}

        coll_name = prefix + "_Animated"
        coll = bpy.data.collections.get(coll_name)
        if coll is None:
            coll = bpy.data.collections.new(coll_name)
            scene.collection.children.link(coll)

        selected_objects = [
            obj for obj in context.view_layer.objects if obj.select_get()
        ]
        for obj in selected_objects:
            if obj.name not in coll.objects:
                coll.objects.link(obj)

        return {'FINISHED'}


def shift_collection_key(shift_collection, diff=None, start_frame=None, duration=None):
    # === 設定 ===
    shift_amount = bpy.context.scene.frame_current if diff is None else diff

    end_frame = start_frame + duration if start_frame is not None and duration is not None else None

    def shift_keyframes(anim_data, amount, start, end):
        if anim_data and anim_data.action:
            for fcurve in anim_data.action.fcurves:
                for keyframe in fcurve.keyframe_points:
                    frame = keyframe.co.x
                    if start is None or (start <= frame <= end):
                        keyframe.co.x += amount
                        keyframe.handle_left.x += amount
                        keyframe.handle_right.x += amount

    # --- コレクション内すべてのオブジェクト処理 ---
    for obj in shift_collection.all_objects:
        # オブジェクト本体
        shift_keyframes(obj.animation_data, shift_amount, start_frame, end_frame)

        # シェイプキー
        if obj.data and hasattr(obj.data, "shape_keys") and obj.data.shape_keys:
            shift_keyframes(obj.data.shape_keys.animation_data, shift_amount, start_frame, end_frame)

def move_material_keys(objects, start_frame, duration, diff):
    end_frame = start_frame + duration

    for obj in objects:
        if not obj.material_slots:
            continue

        for slot in obj.material_slots:
            mat = slot.material
            if not mat or not mat.node_tree:
                continue

            for node in mat.node_tree.nodes:
                if not node.inputs or node.inputs[0].type != 'RGBA':
                    continue

                anim = mat.node_tree.animation_data
                if not anim or not anim.action:
                    continue

                for fcurve in anim.action.fcurves:
                    if "default_value" not in fcurve.data_path:
                        continue

                    for keyframe in fcurve.keyframe_points:
                        frame = keyframe.co.x
                        if start_frame <= frame <= end_frame:
                            keyframe.co.x += diff
                            keyframe.handle_left.x += diff
                            keyframe.handle_right.x += diff

def move_constraint_keys(objects, start_frame, duration, diff):
    end_frame = start_frame + duration

    for obj in objects:
        anim = obj.animation_data
        if not anim or not anim.action:
            continue

        for fcurve in anim.action.fcurves:
            if "constraints[" not in fcurve.data_path:
                continue

            for keyframe in fcurve.keyframe_points:
                frame = keyframe.co.x
                if start_frame <= frame <= end_frame:
                    keyframe.co.x += diff
                    keyframe.handle_left.x += diff
                    keyframe.handle_right.x += diff

def add_timebind_prop(context, prefix, frame):
    tb = context.scene.time_bind
    for entry in tb.entries:
        if entry.Prefix == prefix:
            entry.StartFrame = frame
            return
    new_entry = tb.entries.add()
    new_entry.Prefix = prefix
    new_entry.StartFrame = frame
    tb.active_index = len(tb.entries) - 1

def update_texture_key(prefix, diff, start_frame=None, duration=None):
    # 全テクスチャをチェック
    end_frame = start_frame + duration if start_frame is not None and duration is not None else None
    for tex in bpy.data.textures:
        # 名前が prefix で始まる場合のみ処理
        if tex.name.startswith(prefix):
            if tex.animation_data and tex.animation_data.action:
                action = tex.animation_data.action
                for fcurve in action.fcurves:
                    for keyframe in fcurve.keyframe_points:
                        frame = keyframe.co.x
                        if start_frame is None or (start_frame <= frame <= end_frame):
                            keyframe.co.x += diff
                            keyframe.handle_left.x += diff
                            keyframe.handle_right.x += diff

                # 更新を通知
                for fcurve in action.fcurves:
                    fcurve.update()

def add_prefix_le_tex(context):
    def prefix_light_effect_names(prefix):
        """
        LightEffectCollection 内の全 name にプレフィックスを追加する
        """
        entries = bpy.context.scene.skybrush.light_effects.entries

        for effect in entries:
            # 既に prefix が付いている場合は重複しないようにする（任意）
            if not effect.name.startswith(prefix):
                effect.name = prefix + effect.name
    props = context.scene.drone_key_props
    prefix_light_effect_names(props.file_name + "_")
    for tex in bpy.data.textures:
        # すでにプレフィックスが付いていない場合のみ追加
        if not tex.name.startswith(props.file_name + "_"):
            tex.name = props.file_name + "_" + tex.name

def set_propertygroup_from_dict(pg, data):
    """辞書データをPropertyGroupにセット（texture/meshのみ特殊処理）"""
    for key, value in data.items():
        if key not in getattr(pg, "__annotations__", {}) and not hasattr(pg, key):
            continue  # JSONに余分なキーがあっても無視

        # 空文字や None はスキップ
        if value == "" or value is None:
            continue

        # texture / mesh は名前から検索して代入
        if key == "texture":
            tex = bpy.data.textures.get(value)
            if tex:
                setattr(pg, key, tex)
            continue

        if key == "mesh":
            obj = bpy.data.objects.get(value)
            if obj:
                setattr(pg, key, obj)
            continue

        if key == "target_collection":
            coll = bpy.data.collections.get(value)
            if coll:
                setattr(pg, key, coll)
            continue

        current_value = getattr(pg, key)

        # ネストしたPropertyGroupの場合
        if hasattr(current_value, "__annotations__") and isinstance(value, dict):
            set_propertygroup_from_dict(current_value, value)
            continue

        # EnumProperty の場合（候補外はスキップ）
        if "EnumProperty" in str(type(pg.__annotations__[key])):
            enum_items = pg.__annotations__[key].keywords["items"]
            if value not in [item[0] for item in enum_items]:
                continue
            setattr(pg, key, value)
            continue

        # 通常プロパティ
        setattr(pg, key, value)

def apply_color_ramp(texture, ramp_data):
    """ColorRamp情報をTextureに適用"""
    if not texture or not hasattr(texture, "color_ramp"):
        return
    if texture and texture.animation_data and texture.animation_data.action:
        return

    color_ramp = texture.color_ramp

    # 1つだけ残して全削除
    while len(color_ramp.elements) > 1:
        color_ramp.elements.remove(color_ramp.elements[-1])

    # 残した要素を最初のJSONデータで上書き
    if ramp_data:
        color_ramp.elements[0].position = ramp_data[0]["position"]
        color_ramp.elements[0].color = ramp_data[0]["color"]

    # 2番目以降の要素を追加
    for point in ramp_data[1:]:
        elem = color_ramp.elements.new(point["position"])
        elem.color = point["color"]

def import_light_effects_from_json(filepath, frame_offset, context):
    """
    JSONからLightEffectsを復元する
    frame_offset: frame_start / frame_end に加算するオフセット
    """
    scene = bpy.context.scene
    entries = scene.skybrush.light_effects.entries
    props = context.scene.drone_key_props
    for i in reversed(range(len(entries))):
        if entries[i].name.startswith(props.file_name):
            entries.remove(i)

    # JSON読み込み
    with open(filepath, 'r', encoding='utf-8') as f:
        data = json.load(f)

    for effect_data in data:
        effect = entries.add()

        # JSONのnameキーをUIリストの名前に反映
        if "name" in effect_data:
            effect.name = effect_data["name"]

        # color_rampデータを一時退避
        color_ramp_data = effect_data.pop("color_ramp", [])

        if "frame_start" in effect_data:
            effect_data["frame_start"] += frame_offset
        if "frame_end" in effect_data:
            effect_data["frame_end"] += frame_offset

        # ColorRamp復元
        if effect.type == "COLOR_RAMP" and color_ramp_data:
            apply_color_ramp(effect.texture, color_ramp_data)

        # プロパティをセット
        set_propertygroup_from_dict(effect, effect_data)

def apply_key(filepath, frame_offset, duration=0):
    from sbutil.color_key_utils import apply_color_keys_to_nearest

    drones_collection = bpy.data.collections.get("Drones")
    available_objects = list(drones_collection.objects)
    if duration != 0:
        for obj in available_objects:
            mat = obj.active_material
            anim = mat.node_tree.animation_data
            if not anim or not anim.action:
                continue
            for fcurve in anim.action.fcurves:
                for keyframe in reversed(fcurve.keyframe_points):
                    if frame_offset <= keyframe.co.x <= frame_offset + duration:
                        fcurve.keyframe_points.remove(keyframe)
    with open(filepath, "r") as f:
        color_key_data = json.load(f)

    # JSONキーをintに変換
    for d in color_key_data:
        d["keys"] = {int(k): v for k, v in d["keys"].items()}

    for data in color_key_data:
        available_objects = apply_color_keys_to_nearest(
            Vector(data["location"]),
            data["keys"],
            available_objects,
            frame_offset=frame_offset,
        )

def export_key(context, br_path, pref):
    pref = active_timebind_prefix(context, pref)

    def extract():
        for obj in drones_collection.objects:
            mat = obj.active_material
            if not mat or not mat.node_tree or not mat.node_tree.animation_data:
                continue

            action = mat.node_tree.animation_data.action
            if not action:
                continue

            # inputs[0].default_value を持つFカーブを抽出
            node_color_curves = [fc for fc in action.fcurves if 'inputs[0].default_value' in fc.data_path]
            if not node_color_curves:
                continue

            keys = {0: [], 1: [], 2: [], 3: []}
            for fc in node_color_curves:
                for kp in fc.keyframe_points:
                        frame = kp.co.x
                        value = kp.co.y
                        # 指定範囲のみ保存
                        if frame_start <= frame <= frame_start + duration:
                            keys[fc.array_index].append((frame - frame_start, value))
                        elif duration == 0:
                            keys[fc.array_index].append((frame, value))

            data.append({
                "name": obj.name,
                "location": list(obj.matrix_world.translation),
                "keys": keys
            })

        with open(os.path.join(br_path, pref + KeydataStr), "w") as f:
            json.dump(data, f)

    drones_collection = bpy.data.collections.get("Drones")
    data = []
    frame_start = 0
    duration = 0
    storyboard = context.scene.skybrush.storyboard
    for sb_entry in storyboard.entries:
        if pref == sb_entry.name.split("_")[0]:
            frame_start = sb_entry.frame_start
            duration = sb_entry.duration
            extract()
            return
    extract()



# ======= Recalculate Operator Patch =======

def _entries_for_scope(storyboard, scene, scope):
    entries = list(storyboard.entries)
    active = getattr(storyboard, "active_index", 0)
    if scope == "CURRENT_FRAME":
        frame = scene.frame_current
        for sb in entries:
            if sb.frame_start <= frame < sb.frame_start + sb.duration:
                return [sb]
        return []
    if scope == "TO_SELECTED" and 0 <= active < len(entries):
        return entries[: active + 1]
    if scope == "FROM_SELECTED" and 0 <= active < len(entries):
        return entries[active : active + 2]
    if scope == "FROM_SELECTED_TO_END" and 0 <= active < len(entries):
        return entries[active:]
    return entries

class Patched_RTOP(StoryboardOperator):
    def execute(self, context):
        blend_dir = os.path.dirname(bpy.data.filepath) if bpy.data.filepath else os.getcwd()
        storyboard = context.scene.skybrush.storyboard
        scene = context.scene

        handle_keys = getattr(scene, "handle_keys_on_recalculate", True)

        tb = context.scene.time_bind
        original_index = tb.active_index
        tb.active_index = -1

        targets = _entries_for_scope(storyboard, context.scene, self.scope)
        prefixes = [sb.name.split("_")[0] for sb in targets]
        if handle_keys:
            for pref in prefixes:
                print(pref)
                export_key(context, blend_dir, pref)

        tb.active_index = original_index
        result = self._original_execute(context)

        if handle_keys:
            for pref in prefixes:
                sb_entry = next(
                    (sb for sb in storyboard.entries if sb.name.startswith(pref)),
                    None,
                )
                if not sb_entry:
                    continue
                apply_key(
                    os.path.join(blend_dir, pref + KeydataStr),
                    sb_entry.frame_start,
                    sb_entry.duration,
                )

        return result


def patch_recalculate_operator():
    RecalculateTransitionsOperator._original_execute = RecalculateTransitionsOperator.execute
    RecalculateTransitionsOperator.execute = Patched_RTOP.execute
    panel = _get_storyboard_editor_panel()
    if panel and not getattr(panel, "_SBUTIL_KEYS_DRAW_APPENDED", False):
        panel.append(_draw_recalculate_key_handling)
        panel._SBUTIL_KEYS_DRAW_APPENDED = True

def unpatch_recalculate_operator():
    if RecalculateTransitionsOperator._original_execute:
        RecalculateTransitionsOperator.execute = RecalculateTransitionsOperator._original_execute
        RecalculateTransitionsOperator._original_execute = None
    panel = _get_storyboard_editor_panel()
    if panel and getattr(panel, "_SBUTIL_KEYS_DRAW_APPENDED", False):
        try:
            panel.remove(_draw_recalculate_key_handling)
        except Exception:
            pass
        panel._SBUTIL_KEYS_DRAW_APPENDED = False


def _get_storyboard_editor_panel():
    module_spec = importlib.util.find_spec("sbstudio.plugin.panels.storyboard_editor")
    if module_spec is None:
        return None
    module = importlib.import_module("sbstudio.plugin.panels.storyboard_editor")
    return getattr(module, "StoryboardEditor", None)


def _draw_recalculate_key_handling(self, context):
    scene = context.scene
    layout = self.layout
    layout.separator()
    col = layout.column()
    col.use_property_split = True
    col.prop(scene, "handle_keys_on_recalculate", text="Export & Apply Keys")


def _draw_auto_proximity_toggle(self, context):  # pragma: no cover - Blender UI
    self.layout.prop(
        context.scene,
        "auto_proximity_check",
        text="Auto Check",
    )


def patch_safety_check_panel():  # pragma: no cover - executed in Blender
    try:
        from sbstudio.plugin.panels import SafetyCheckPanel
    except Exception:
        return
    SafetyCheckPanel.append(_draw_auto_proximity_toggle)


def unpatch_safety_check_panel():  # pragma: no cover - executed in Blender
    try:
        from sbstudio.plugin.panels import SafetyCheckPanel
    except Exception:
        return
    try:
        SafetyCheckPanel.remove(_draw_auto_proximity_toggle)
    except Exception:
        pass


@persistent
def _auto_run_proximity_check(scene, _depsgraph):  # pragma: no cover - Blender handler
    if not getattr(scene, "auto_proximity_check", False):
        return
    op = bpy.ops
    for part in _RUN_FULL_PROXIMITY_OP.split("."):
        op = getattr(op, part)
    try:
        op("INVOKE_DEFAULT")
    except Exception:
        pass


def try_patch():
    global _PATCHED
    try:
        if _PATCHED:
            bpy.app.timers.unregister(try_patch)
            return None
        patch_recalculate_operator()
        #recalculate_transitions_patch.patch_recalculate_transitions()
        formation_patch.patch_create_formation_operator()
        storyboard_patch.patch_storyboard_entry_removal()
        light_effects_patch.patch_light_effect_collection()
        light_effects_patch.patch_light_effect_class()
        light_effects_patch.patch_light_effects_panel()
        patch_safety_check_panel()
        print("patch success!")
    except Exception as e:
        print(e)
        return 0.5
    _PATCHED = True
    for area in bpy.context.screen.areas:
        area.tag_redraw()
    bpy.app.timers.unregister(try_patch)
    return None

# --- ファイル読み込み後にも再適用したい場合（原状復帰→再適用が安全） ---
def _on_load_post(_dummy):
    # 原状復帰→再適用（複数回読み込みに強くする）
    _restore_originals()
    # 遅延パッチも再スケジュール
    bpy.app.timers.register(try_patch, first_interval=0.1)

def _restore_originals():
    try:
        unpatch_recalculate_operator()
        #recalculate_transitions_patch.unpatch_recalculate_transitions()
        formation_patch.unpatch_create_formation_operator()
        storyboard_patch.unpatch_storyboard_entry_removal()
        light_effects_patch.unpatch_light_effect_collection()
        light_effects_patch.unpatch_light_effects_panel()
        light_effects_patch.unpatch_light_effect_class()
        unpatch_safety_check_panel()
    except:
        return
# -------------------------------
# UIパネル
# -------------------------------
class DRONE_PT_KeyTransfer(Panel):
    bl_label = "Drone Transfer"
    bl_idname = "DRONE_PT_key_transfer"
    bl_space_type = "VIEW_3D"
    bl_region_type = "UI"
    bl_category = "SBUtil"

    def draw(self, context):
        """Construct the key transfer panel layout.

        Displays the file-name property, buttons for saving and loading
        data, the time-bind entry list, and controls for editing the
        selected entry.
        """
        layout = self.layout
        tb = context.scene.time_bind

        # File name property
        layout.prop(context.scene.drone_key_props, "file_name")

        # Operators
        layout.operator("drone.save_keys", text="Save")
        layout.operator("drone.save_single_keys", text="Key Save")
        layout.operator("drone.save_light_effects", text="Light Save")
        layout.operator("drone.load_keys", text="Load")
        layout.operator("drone.load_all_keys", text="All Load")
        layout.operator("drone.append_assets", text="Append Assets")
        layout.operator("drone.add_prefix", text="Add Prefix")
        layout.operator("drone.shift_coll_frame", text="Shift Collection")
        layout.operator_menu_enum(
            "drone.recalc_transitions_with_keys",
            "scope",
            text="Recalc Reload",
        )
        layout.operator("timebind.goto_startframe", text="Goto Start")

        # Refresh button
        layout.operator("timebind.refresh", text="Refresh", icon='FILE_REFRESH')

        # Entry list and controls
        row = layout.row()
        row.template_list(
            "TIMEBIND_UL_entries", "",
            tb, "entries",
            tb, "active_index"
        )

        # Control buttons
        col = row.column(align=True)
        col.operator("timebind.entry_add", icon='ADD', text="")
        col.operator("timebind.entry_remove", icon='REMOVE', text="")
        col.separator()
        col.operator("timebind.deselect", icon='RESTRICT_SELECT_ON', text="")
        col.separator()
        col.operator("timebind.entry_move", icon='TRIA_UP', text="").direction = 'UP'
        col.operator("timebind.entry_move", icon='TRIA_DOWN', text="").direction = 'DOWN'

        # Entry editing
        if tb.entries and tb.active_index >= 0:
            entry = tb.entries[tb.active_index]
            box = layout.box()
            box.prop(entry, "Prefix")
            box.prop(entry, "StartFrame")

        # Shift prefix list and controls
        sp = context.scene.shift_prefix_list
        row = layout.row()
        row.template_list(
            "TIMEBIND_UL_shift_prefixes", "",
            sp, "entries",
            sp, "active_index",
        )
        col = row.column(align=True)
        col.operator("timebind.add_shift_prefix", icon='ADD', text="")
        col.operator("timebind.remove_shift_prefix", icon='REMOVE', text="")

        layout.prop(sp, "shift_amount")
        layout.operator("timebind.shift_prefixes", text="Shift")
        layout.operator(
            "timebind.create_animated_collection", text="Create Animated Collection"
        )

# -------------------------------
# Utility panel
# -------------------------------


class DRONE_PT_Utilities(Panel):
    bl_label = "Drone Utilities"
    bl_idname = "DRONE_PT_utilities"
    bl_space_type = "VIEW_3D"
    bl_region_type = "UI"
    bl_category = "SBUtil"

    def draw(self, context):
        layout = self.layout
        layout.operator(
            "drone.apply_proximity_limit", text="Apply Proximity Limit"
        )
        layout.operator(
            "drone.remove_proximity_limit", text="Remove Proximity Limit"
        )
        layout.operator(
            "drone.linearize_copyloc_influence", text="Linearize CopyLoc"
        )
        layout.prop(context.scene, "copyloc_stagger_frames")
<<<<<<< HEAD
        layout.prop(context.scene, "copyloc_stagger_layers")
        layout.operator(
            "drone.stagger_copyloc_influence", text="Stagger CopyLoc Transition"
        )
        layout.operator(
            "drone.restore_copyloc_influence", text="Restore CopyLoc Keys"
        )
=======
        layout.operator(
            "drone.stagger_copyloc_influence", text="Stagger CopyLoc Transition"
        )
>>>>>>> 8877e40a
        layout.operator("mesh.reflow_vertices", text="Reflow Vertices")
        layout.operator("mesh.repel_from_neighbors", text="Repel From Neighbors")
        layout.separator()
        layout.operator("drone.apply_drone_check_gn", text="Apply Drone Check GN")
        row = layout.row(align=True)
        row.operator(
            "drone.enable_drone_check_circle",
            text="Enable Check Circle",
        )
        row.operator(
            "drone.disable_drone_check_circle",
            text="Disable Check Circle",
        )
        layout.operator("drone.remove_drone_check_gn", text="Remove Drone Check GN")
        layout.separator()
        if hasattr(context.scene, "sbutil_camera_margin"):
            layout.prop(context.scene, "sbutil_camera_margin", slider=True)
        row = layout.row(align=True)
        row.operator("sbutil.setup_glare_compositor", text="Setup Glare")
        row.operator("sbutil.frame_from_neg_y", text="Frame Camera")

# -------------------------------
# Add-on Preferences
# -------------------------------

class SBUTIL_AddonPreferences(AddonPreferences):
    bl_idname = __name__
    bl_label = "SkyBrush Util Preferences"

    def draw(self, context):
        layout = self.layout
        layout.operator("drone.update_addon", text="Update Add-on")

# -------------------------------
# 登録
# -------------------------------
classes = (
    DroneKeyTransferProperties,
    DRONE_OT_shift_collecion,
    DRONE_OT_SaveKeys,
    DRONE_OT_SaveSignleKeys,
    DRONE_OT_SaveLightEffects,
    DRONE_OT_LoadKeys,
    SBUTIL_AddonPreferences,
    DRONE_OT_UpdateAddon,
    DRONE_PT_KeyTransfer,
    DRONE_PT_Utilities,
    DRONE_OT_LoadAllKeys,
    DRONE_OT_append_assets,
    DRONE_OT_RecalcTransitionsWithKeys,
    DRONE_OT_ApplyProximityLimit,
    DRONE_OT_RemoveProximityLimit,
    DRONE_OT_LinearizeCopyLocationInfluence,
    DRONE_OT_StaggerCopyLocationInfluence,
<<<<<<< HEAD
    DRONE_OT_RestoreCopyLocationInfluence,
=======
>>>>>>> 8877e40a
    LIGHTEFFECT_OTadd_prefix_le_tex,
    TIMEBIND_OT_goto_startframe,
    TimeBindEntry,
    ShiftPrefixEntry,
    ShiftPrefixList,
    TimeBindCollection,
    TIMEBIND_UL_entries,
    TIMEBIND_UL_shift_prefixes,
    TIMEBIND_OT_entry_add,
    TIMEBIND_OT_entry_remove,
    TIMEBIND_OT_entry_move,
    TIMEBIND_OT_deselect,
    TIMEBIND_OT_refresh,
    TIMEBIND_OT_add_shift_prefix,
    TIMEBIND_OT_remove_shift_prefix,
    TIMEBIND_OT_create_animated_collection,
    TIMEBIND_OT_shift_prefixes,
)
_PATCHED = False
_ORIGINALS = {}  # {("module.path","attr_name"): original_obj}

def register():
    for cls in classes:
        bpy.utils.register_class(cls)
    bpy.types.Scene.drone_key_props = bpy.props.PointerProperty(type=DroneKeyTransferProperties)
    bpy.types.Scene.time_bind = bpy.props.PointerProperty(type=TimeBindCollection)
    bpy.types.Scene.shift_prefix_list = bpy.props.PointerProperty(type=ShiftPrefixList)
    bpy.types.Scene.auto_proximity_check = BoolProperty(
        name="Auto Proximity Check",
        description="Run full proximity check when frame changes",
        default=False,
    )
    bpy.types.Scene.handle_keys_on_recalculate = BoolProperty(
        name="Export && Apply Keys on Recalc",
        description=(
            "Export keyframes before recalculation and re-apply them afterwards"
        ),
        default=False,
    )
    bpy.types.Scene.copyloc_stagger_frames = bpy.props.IntProperty(
        name="CopyLoc Offset Frames",
        description=(
            "Maximum number of frames to shift Copy Location influence keys "
            "when staggering transitions"
        ),
        default=2,
        min=0,
    )
<<<<<<< HEAD
    bpy.types.Scene.copyloc_stagger_layers = bpy.props.IntProperty(
        name="CopyLoc Layers",
        description=(
            "Number of offset layers to cycle when staggering Copy Location "
            "influence keys"
        ),
        default=2,
        min=1,
    )
=======
>>>>>>> 8877e40a
    light_effects_patch.register()
    CSV2Vertex.register()
    reflow_vertex.register()
    drone_check_gn.register()
    view_setup.register()
    bpy.app.timers.register(try_patch)
    bpy.app.handlers.load_post.append(_on_load_post)
    if _auto_run_proximity_check not in bpy.app.handlers.frame_change_post:
        bpy.app.handlers.frame_change_post.append(_auto_run_proximity_check)

def unregister():
    for cls in reversed(classes):
        bpy.utils.unregister_class(cls)
    del bpy.types.Scene.drone_key_props
    del bpy.types.Scene.time_bind
    del bpy.types.Scene.shift_prefix_list
    if hasattr(bpy.types.Scene, "auto_proximity_check"):
        del bpy.types.Scene.auto_proximity_check
    if hasattr(bpy.types.Scene, "handle_keys_on_recalculate"):
        del bpy.types.Scene.handle_keys_on_recalculate
    if hasattr(bpy.types.Scene, "copyloc_stagger_frames"):
        del bpy.types.Scene.copyloc_stagger_frames
<<<<<<< HEAD
    if hasattr(bpy.types.Scene, "copyloc_stagger_layers"):
        del bpy.types.Scene.copyloc_stagger_layers
=======
>>>>>>> 8877e40a
    light_effects_patch.unregister()
    CSV2Vertex.unregister()
    reflow_vertex.unregister()
    drone_check_gn.unregister()
    view_setup.unregister()

    # ハンドラ除去（存在チェック）
    if _on_load_post in bpy.app.handlers.load_post:
        bpy.app.handlers.load_post.remove(_on_load_post)
    if _auto_run_proximity_check in bpy.app.handlers.frame_change_post:
        bpy.app.handlers.frame_change_post.remove(_auto_run_proximity_check)

    # 元に戻す
    _restore_originals()
    if bpy.app.timers.is_registered(try_patch):
        bpy.app.timers.unregister(try_patch)

if __name__ == "__main__":
    register()<|MERGE_RESOLUTION|>--- conflicted
+++ resolved
@@ -734,8 +734,6 @@
 
     return None
 
-
-<<<<<<< HEAD
 _STAGGER_BACKUP_PROP = "sbutil_copyloc_stagger_backup"
 
 
@@ -783,18 +781,6 @@
 
     fcurve[_STAGGER_BACKUP_PROP] = backup
     return True
-=======
-def _build_stagger_offsets(count, max_offset):
-    offsets = []
-    for idx in range(count):
-        if idx == 0:
-            offsets.append(0)
-            continue
-        magnitude = min(max_offset, (idx + 1) // 2)
-        offsets.append(magnitude if idx % 2 else -magnitude)
-    return offsets
->>>>>>> 8877e40a
-
 
 class DRONE_OT_StaggerCopyLocationInfluence(Operator):
     """Offset Copy Location influence keys to stagger transitions"""
@@ -833,12 +819,9 @@
             return {'CANCELLED'}
 
         max_offset = max(0, int(getattr(context.scene, "copyloc_stagger_frames", 0)))
-<<<<<<< HEAD
+
         layers = max(1, int(getattr(context.scene, "copyloc_stagger_layers", 2)))
         offsets = _build_stagger_offsets(len(targets), max_offset, layers)
-=======
-        offsets = _build_stagger_offsets(len(targets), max_offset)
->>>>>>> 8877e40a
 
         targets_sorted = sorted(
             targets, key=lambda obj: tuple(obj.matrix_world.translation)
@@ -867,10 +850,8 @@
                     continue
 
                 start_key, end_key = key_pair
-<<<<<<< HEAD
+
                 _backup_keyframe_positions(fcurve, key_pair)
-=======
->>>>>>> 8877e40a
                 available = (end_key.co.x - start_key.co.x) / 2
                 if available <= 0:
                     continue
@@ -909,8 +890,6 @@
 
         self.report({'INFO'}, f"Adjusted {adjusted} Copy Location key pairs")
         return {'FINISHED'}
-
-<<<<<<< HEAD
 
 class DRONE_OT_RestoreCopyLocationInfluence(Operator):
     """Restore Copy Location influence keys to their last staggered backup"""
@@ -976,8 +955,6 @@
         self.report({'INFO'}, f"Restored {restored} Copy Location curves")
         return {'FINISHED'}
 
-=======
->>>>>>> 8877e40a
 class LIGHTEFFECT_OTadd_prefix_le_tex(bpy.types.Operator):
     bl_idname = "drone.add_prefix"
     bl_label = "Add Prefix"
@@ -1863,7 +1840,6 @@
             "drone.linearize_copyloc_influence", text="Linearize CopyLoc"
         )
         layout.prop(context.scene, "copyloc_stagger_frames")
-<<<<<<< HEAD
         layout.prop(context.scene, "copyloc_stagger_layers")
         layout.operator(
             "drone.stagger_copyloc_influence", text="Stagger CopyLoc Transition"
@@ -1871,11 +1847,6 @@
         layout.operator(
             "drone.restore_copyloc_influence", text="Restore CopyLoc Keys"
         )
-=======
-        layout.operator(
-            "drone.stagger_copyloc_influence", text="Stagger CopyLoc Transition"
-        )
->>>>>>> 8877e40a
         layout.operator("mesh.reflow_vertices", text="Reflow Vertices")
         layout.operator("mesh.repel_from_neighbors", text="Repel From Neighbors")
         layout.separator()
@@ -1930,10 +1901,7 @@
     DRONE_OT_RemoveProximityLimit,
     DRONE_OT_LinearizeCopyLocationInfluence,
     DRONE_OT_StaggerCopyLocationInfluence,
-<<<<<<< HEAD
     DRONE_OT_RestoreCopyLocationInfluence,
-=======
->>>>>>> 8877e40a
     LIGHTEFFECT_OTadd_prefix_le_tex,
     TIMEBIND_OT_goto_startframe,
     TimeBindEntry,
@@ -1982,7 +1950,6 @@
         default=2,
         min=0,
     )
-<<<<<<< HEAD
     bpy.types.Scene.copyloc_stagger_layers = bpy.props.IntProperty(
         name="CopyLoc Layers",
         description=(
@@ -1992,8 +1959,6 @@
         default=2,
         min=1,
     )
-=======
->>>>>>> 8877e40a
     light_effects_patch.register()
     CSV2Vertex.register()
     reflow_vertex.register()
@@ -2016,11 +1981,8 @@
         del bpy.types.Scene.handle_keys_on_recalculate
     if hasattr(bpy.types.Scene, "copyloc_stagger_frames"):
         del bpy.types.Scene.copyloc_stagger_frames
-<<<<<<< HEAD
     if hasattr(bpy.types.Scene, "copyloc_stagger_layers"):
         del bpy.types.Scene.copyloc_stagger_layers
-=======
->>>>>>> 8877e40a
     light_effects_patch.unregister()
     CSV2Vertex.unregister()
     reflow_vertex.unregister()
