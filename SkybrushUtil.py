--- conflicted
+++ resolved
@@ -525,7 +525,7 @@
         self.report({'INFO'}, f"Applied proximity constraints to {pair_count} pairs")
         return {'FINISHED'}
 
-<<<<<<< HEAD
+
 class DRONE_OT_RemoveProximityLimit(Operator):
     """Remove all Limit Distance constraints from drones."""
 
@@ -534,19 +534,6 @@
     bl_description = (
         "Remove all Limit Distance constraints from selected drones or,"
         " if none are selected, from all drones in the Drones collection"
-=======
-
-class DRONE_OT_LinearizeCopyLocationInfluence(Operator):
-    """Set Copy Location constraint influence keys to linear"""
-
-    bl_idname = "drone.linearize_copyloc_influence"
-    bl_label = "Linearize CopyLoc Influence"
-    bl_description = (
-        "Set Copy Location constraint influence keyframe handles to linear for"
-        " selected drones or all drones when none are selected"
->>>>>>> dc73235b
-    )
-
     def execute(self, context):
         drones_collection = bpy.data.collections.get("Drones")
         if not drones_collection:
@@ -556,7 +543,6 @@
         selected = [
             obj for obj in context.selected_objects if obj in drones_collection.objects
         ]
-<<<<<<< HEAD
         targets = selected if selected else list(drones_collection.objects)
 
         removed = 0
@@ -570,7 +556,27 @@
             {'INFO'},
             f"Removed {removed} Limit Distance constraints from {len(targets)} drones",
         )
-=======
+        return {'FINISHED'}
+
+class DRONE_OT_LinearizeCopyLocationInfluence(Operator):
+    """Set Copy Location constraint influence keys to linear"""
+
+    bl_idname = "drone.linearize_copyloc_influence"
+    bl_label = "Linearize CopyLoc Influence"
+    bl_description = (
+        "Set Copy Location constraint influence keyframe handles to linear for"
+        " selected drones or all drones when none are selected"
+    )
+
+    def execute(self, context):
+        drones_collection = bpy.data.collections.get("Drones")
+        if not drones_collection:
+            self.report({'ERROR'}, "Drones collection not found")
+            return {'CANCELLED'}
+
+        selected = [
+            obj for obj in context.selected_objects if obj in drones_collection.objects
+        ]
         targets = selected if selected else drones_collection.objects
 
         for obj in targets:
@@ -590,8 +596,6 @@
                     key.interpolation = 'LINEAR'
                     key.handle_left_type = 'VECTOR'
                     key.handle_right_type = 'VECTOR'
-
->>>>>>> dc73235b
         return {'FINISHED'}
 
 class LIGHTEFFECT_OTadd_prefix_le_tex(bpy.types.Operator):
@@ -1325,11 +1329,8 @@
             "drone.apply_proximity_limit", text="Apply Proximity Limit"
         )
         layout.operator(
-<<<<<<< HEAD
             "drone.remove_proximity_limit", text="Remove Proximity Limit"
-=======
             "drone.linearize_copyloc_influence", text="Linearize CopyLoc"
->>>>>>> dc73235b
         )
 
         # Refresh button
@@ -1407,11 +1408,8 @@
     DRONE_OT_append_assets,
     DRONE_OT_RecalcTransitionsWithKeys,
     DRONE_OT_ApplyProximityLimit,
-<<<<<<< HEAD
     DRONE_OT_RemoveProximityLimit,
-=======
     DRONE_OT_LinearizeCopyLocationInfluence,
->>>>>>> dc73235b
     LIGHTEFFECT_OTadd_prefix_le_tex,
     TIMEBIND_OT_goto_startframe,
     TimeBindEntry,
